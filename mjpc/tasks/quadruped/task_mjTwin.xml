<mujoco model="Quadruped">
  <include file="../common.xml"/>
  <size memory="16M" nconmax="256"/>

  <statistic center="0.5 0.0 0.5" extent="2.5"/>

  <custom>
    <!-- agent -->
    <text name="task_transition" data="Quadruped|Biped|Walk|Scramble|Flip"/>
    <numeric name="agent_planner" data="2"/>
    <numeric name="agent_horizon" data="0.3"/>
    <numeric name="agent_timestep" data="0.01"/>
    <numeric name="sampling_spline_points" data="3"/>
    <numeric name="sampling_trajectories" data="60"/>
    <numeric name="sampling_exploration" data="0.04"/>
    <numeric name="gradient_spline_points" data="5"/>

    <!-- residual -->
    <numeric name="residual_select_Gait" data="2"/>
    <text name="residual_list_Gait" data="Stand|Walk|Trot|Canter|Gallop"/>
    <numeric name="residual_select_Gait switch" data="1"/>
    <text name="residual_list_Gait switch" data="Manual|Automatic"/>
    <numeric name="residual_Cadence" data="2.0 0 4"/>
    <numeric name="residual_Amplitude" data="0.03 0 0.2"/>
    <numeric name="residual_Duty ratio" data="0.45 0 1"/>
    <numeric name="residual_Walk speed" data="0 0 4"/>
    <numeric name="residual_Walk turn" data="0 -2 2"/>
    <numeric name="residual_select_Flip dir" data="0"/>
    <text name="residual_list_Flip dir" data="Back Flip|Front Flip"/>
    <numeric name="residual_select_Biped type" data="0"/>
    <text name="residual_list_Biped type" data="Foot Stand|Hand Stand"/>
    <numeric name="residual_Heading" data="0 -3.14 3.14"/>
    <numeric name="residual_Arm posture" data=".03 0 1"/>

    <!-- estimator -->
    <numeric name="estimator" data="1"/>
    <numeric name="estimator_sensor_start" data="9"/>
    <numeric name="estimator_number_sensor" data="21"/>
    <numeric name="estimator_timestep" data="0.005"/>
    <numeric name="batch_configuration_length" data="3"/>
    <numeric name="batch_scale_prior" data="1.0e-3"/>
    
    <!-- planner defaults -->
    <numeric name="derivative_skip" data="3"/>
  </custom>

  <asset>
    <texture type="skybox" builtin="gradient" rgb1="0.3 0.5 0.7" rgb2="0 0 0" width="512" height="3072"/>
    <texture type="2d" name="groundplane" builtin="checker" mark="edge" rgb1="0.26 0.36 0.48" rgb2="0.16 0.26 0.38" markrgb="0.70 0.76 0.82" width="300" height="300"/>
    <texture type="2d" name="terrain_tex" builtin="checker" mark="edge" rgb1="0.68 0.80 1.0" rgb2="0.78 0.90 1.0" markrgb="0.0 0.0 1.0" width="300" height="300"/>

    <material name="groundplane" texture="groundplane" texuniform="true" texrepeat="5 5" reflectance="0.04"/>
    <material name="terrain_mat" texture="terrain_tex" texuniform="true" texrepeat="24 24" reflectance="0.05" rgba="0.85 0.92 1.00 1"/>
    <material name="cost_mat" rgba="1 0.5 0 0.4"/>

    <hfield name="hf133" file="../assets/hfield.png" size="3 3 1 2"/>
    <hfield name="costmap" file="../assets/costmap.png" size="3 3 1 0.01"/>

  </asset>

  <visual>
    <headlight diffuse="0.6 0.6 0.6" ambient="0.3 0.3 0.3" specular="0 0 0"/>
    <rgba haze="0.15 0.25 0.35 1"/>
    <global azimuth="-90" elevation="-20"/>
  </visual>

  <worldbody>
    <light pos="0 0 1.5" dir="0 0 -1" diffuse="0.5 0.5 0.5" specular="0.3 0.3 0.3" directional="true" castshadow="false"/>

    <geom name="terrain" pos="1.5 0 0.0" type="hfield" hfield="hf133" material="terrain_mat" condim="3"/>
    <geom name="terrain_cost" pos="1.5 0 -0.03" type="hfield" hfield="costmap" material="cost_mat" contype="0" conaffinity="0" group="3"/>

<<<<<<< HEAD
=======
    <!-- <body name="goal" mocap="true" pos=".3 0 0.26"> -->
>>>>>>> 6846ea2f
    <body name="goal" mocap="true" pos="2.0 0 0.35">
      <geom size="0.05" contype="0" conaffinity="0" rgba="0.678 0.847 0.902 0.7" group="2"/>
    </body>
  </worldbody>

  <!-- go2 model -->
  <include file="go2.xml" />

  <!-- original pose -->
  <keyframe>
    <key name="home" qpos="0 0 0.27 1 0 0 0 0 0.9 -1.8 0 0.9 -1.8 0 0.9 -1.8 0 0.9 -1.8"
      ctrl="0 0.9 -1.8 0 0.9 -1.8 0 0.9 -1.8 0 0.9 -1.8"/>
  </keyframe>

</mujoco> <|MERGE_RESOLUTION|>--- conflicted
+++ resolved
@@ -55,6 +55,8 @@
 
     <hfield name="hf133" file="../assets/hfield.png" size="3 3 1 2"/>
     <hfield name="costmap" file="../assets/costmap.png" size="3 3 1 0.01"/>
+    <hfield name="hf133" file="../assets/hfield.png" size="3 3 1 2"/>
+    <hfield name="costmap" file="../assets/costmap.png" size="3 3 1 0.01"/>
 
   </asset>
 
@@ -70,10 +72,7 @@
     <geom name="terrain" pos="1.5 0 0.0" type="hfield" hfield="hf133" material="terrain_mat" condim="3"/>
     <geom name="terrain_cost" pos="1.5 0 -0.03" type="hfield" hfield="costmap" material="cost_mat" contype="0" conaffinity="0" group="3"/>
 
-<<<<<<< HEAD
-=======
-    <!-- <body name="goal" mocap="true" pos=".3 0 0.26"> -->
->>>>>>> 6846ea2f
+    <!-- <body name="goal" mocap="true" pos="2.0 0 0.35"> -->
     <body name="goal" mocap="true" pos="2.0 0 0.35">
       <geom size="0.05" contype="0" conaffinity="0" rgba="0.678 0.847 0.902 0.7" group="2"/>
     </body>
